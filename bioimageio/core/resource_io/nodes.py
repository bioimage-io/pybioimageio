--- conflicted
+++ resolved
@@ -162,16 +162,12 @@
 @dataclass
 class OnnxWeightsEntry(WeightsEntryBase, model_raw_nodes.OnnxWeightsEntry):
     source: Path = missing
-<<<<<<< HEAD
-=======
+
+
+@dataclass
+class PytorchStateDictWeightsEntry(WeightsEntryBase, model_raw_nodes.PytorchStateDictWeightsEntry):
+    source: Path = missing
     architecture: Union[_Missing, ImportedCallable] = missing
->>>>>>> a7d7ae25
-
-
-@dataclass
-class PytorchStateDictWeightsEntry(WeightsEntryBase, model_raw_nodes.PytorchStateDictWeightsEntry):
-    source: Path = missing
-    architecture: Union[_Missing, ImportedSource] = missing
 
 
 @dataclass
